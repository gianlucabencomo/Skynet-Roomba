--- conflicted
+++ resolved
@@ -85,20 +85,13 @@
                     com_obs_tensor = torch.from_numpy(com_stacked_obs).float()
                     max_stacked_obs = np.concatenate(obs_max, axis=0).reshape(1, -1)
                     max_obs_tensor = torch.from_numpy(max_stacked_obs).float()
-<<<<<<< HEAD
-                    with torch.no_grad():
-                        torque_com, *_ = policy_com.get_action_and_value(com_obs_tensor)
-                        torque_max, *_ = policy_max.get_action_and_value(max_obs_tensor)
-                        torque_com = -torque_com.squeeze().cpu().numpy() # sign flipped in real life
-                        torque_max = -torque_max.squeeze().cpu().numpy() # sign flipped in real life
-=======
+
 
                     with torch.no_grad():
                         torque_com, *_ = policy_com.get_action_and_value(com_obs_tensor)
                         torque_max, *_ = policy_max.get_action_and_value(max_obs_tensor)
                         torque_com = torque_com.squeeze().cpu().numpy()
                         torque_max = torque_max.squeeze().cpu().numpy()
->>>>>>> adf9219a
 
                     # EMA smoothing
                     torque_max = (
