--- conflicted
+++ resolved
@@ -1,4 +1,3 @@
-<<<<<<< HEAD
 HOST = ""
 PORT = 12345
 PICO_IPS = {
@@ -6,17 +5,9 @@
     "base" : "192.168.4.56",
     "1" : "192.168.4.60"
     }
-=======
-HOST = ""        # Listen on all available interfaces
-PORT = 12345     # Choose a port number
-#PICO_IP = "192.168.4.56"
-PICO_IP = "192.168.4.1"
-
 # Position tracking tag IDs
 ROOMBA_1_TAG_ID = "5620"  # This roomba
 ROOMBA_2_TAG_ID = "5620"  # Opponent roomba (for now both are the same)
-
->>>>>>> bc7641ef
 PS4_KEYS = {
     "x" : 0,
     "circle" : 1,
